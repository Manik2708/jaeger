// Copyright (c) 2019 The Jaeger Authors.
// Copyright (c) 2017 Uber Technologies, Inc.
// SPDX-License-Identifier: Apache-2.0

package es

import (
	"context"
	"errors"
	"flag"
	"fmt"
	"io"
	"os"
	"path/filepath"
	"strings"
	"sync/atomic"

	"github.com/spf13/viper"
	"go.opentelemetry.io/otel"
	"go.opentelemetry.io/otel/trace"
	"go.uber.org/zap"

	"github.com/jaegertracing/jaeger/pkg/es"
	"github.com/jaegertracing/jaeger/pkg/es/config"
	"github.com/jaegertracing/jaeger/pkg/fswatcher"
	"github.com/jaegertracing/jaeger/pkg/metrics"
	"github.com/jaegertracing/jaeger/plugin"
	esDepStore "github.com/jaegertracing/jaeger/plugin/storage/es/dependencystore"
	"github.com/jaegertracing/jaeger/plugin/storage/es/ilm"
	"github.com/jaegertracing/jaeger/plugin/storage/es/mappings"
	esSampleStore "github.com/jaegertracing/jaeger/plugin/storage/es/samplingstore"
	esSpanStore "github.com/jaegertracing/jaeger/plugin/storage/es/spanstore"
	"github.com/jaegertracing/jaeger/storage"
	"github.com/jaegertracing/jaeger/storage/dependencystore"
	"github.com/jaegertracing/jaeger/storage/samplingstore"
	"github.com/jaegertracing/jaeger/storage/spanstore"
	"github.com/jaegertracing/jaeger/storage/spanstore/spanstoremetrics"
)

const (
	primaryNamespace = "es"
	archiveNamespace = "es-archive"
)

var ( // interface comformance checks
	_ storage.Factory        = (*Factory)(nil)
	_ io.Closer              = (*Factory)(nil)
	_ plugin.Configurable    = (*Factory)(nil)
	_ storage.Inheritable    = (*Factory)(nil)
	_ storage.Purger         = (*Factory)(nil)
	_ storage.ArchiveCapable = (*Factory)(nil)
)

// Factory implements storage.Factory for Elasticsearch backend.
type Factory struct {
	Options *Options

	metricsFactory metrics.Factory
	logger         *zap.Logger
	tracer         trace.TracerProvider

	newClientFn func(c *config.Configuration, logger *zap.Logger, metricsFactory metrics.Factory) (es.Client, error)

	config *config.Configuration

	client atomic.Pointer[es.Client]

	pwdFileWatcher *fswatcher.FSWatcher
}

// NewFactory creates a new Factory.
func NewFactory() *Factory {
	return &Factory{
		Options:     NewOptions(primaryNamespace),
		newClientFn: config.NewClient,
		tracer:      otel.GetTracerProvider(),
	}
}

func NewArchiveFactory() *Factory {
	return &Factory{
		Options:     NewOptions(archiveNamespace),
		newClientFn: config.NewClient,
		tracer:      otel.GetTracerProvider(),
	}
}

func NewFactoryWithConfig(
	cfg config.Configuration,
	metricsFactory metrics.Factory,
	logger *zap.Logger,
) (*Factory, error) {
	if err := cfg.Validate(); err != nil {
		return nil, err
	}

	defaultConfig := DefaultConfig()
	cfg.ApplyDefaults(&defaultConfig)

	f := &Factory{
		config:      &cfg,
		newClientFn: config.NewClient,
		tracer:      otel.GetTracerProvider(),
	}
	err := f.Initialize(metricsFactory, logger)
	if err != nil {
		return nil, err
	}
	return f, nil
}

// AddFlags implements plugin.Configurable
func (f *Factory) AddFlags(flagSet *flag.FlagSet) {
	f.Options.AddFlags(flagSet)
}

// InitFromViper implements plugin.Configurable
func (f *Factory) InitFromViper(v *viper.Viper, _ *zap.Logger) {
	f.Options.InitFromViper(v)
	f.configureFromOptions(f.Options)
}

// configureFromOptions configures factory from Options struct.
func (f *Factory) configureFromOptions(o *Options) {
	f.Options = o
	f.config = f.Options.GetConfig()
}

// Initialize implements storage.Factory.
func (f *Factory) Initialize(metricsFactory metrics.Factory, logger *zap.Logger) error {
	f.metricsFactory = metricsFactory
	f.logger = logger

	client, err := f.newClientFn(f.config, logger, metricsFactory)
	if err != nil {
		return fmt.Errorf("failed to create Elasticsearch client: %w", err)
	}
	f.client.Store(&client)

	if f.config.Authentication.BasicAuthentication.PasswordFilePath != "" {
		watcher, err := fswatcher.New([]string{f.config.Authentication.BasicAuthentication.PasswordFilePath}, f.onPasswordChange, f.logger)
		if err != nil {
			return fmt.Errorf("failed to create watcher for ES client's password: %w", err)
		}
		f.pwdFileWatcher = watcher
	}

	if f.Options != nil && f.Options.Config.namespace == archiveNamespace {
		aliasSuffix := "archive"
		if f.config.UseReadWriteAliases {
			f.config.ReadAliasSuffix = aliasSuffix + "-read"
			f.config.WriteAliasSuffix = aliasSuffix + "-write"
		} else {
			f.config.ReadAliasSuffix = aliasSuffix
			f.config.WriteAliasSuffix = aliasSuffix
		}
		f.config.UseReadWriteAliases = true
	}

	if f.primaryConfig.UseILM {
		err = ilm.CreatePolicyIfNotExists(primaryClient, f.primaryConfig.IsOpenSearch, f.primaryConfig.Version)
		if err != nil {
			return fmt.Errorf("failed to create index management policy: %w", err)
		}
	}

	return nil
}

func (f *Factory) getClient() es.Client {
	if c := f.client.Load(); c != nil {
		return *c
	}
	return nil
}

// CreateSpanReader implements storage.Factory
func (f *Factory) CreateSpanReader() (spanstore.Reader, error) {
	sr, err := createSpanReader(f.getClient, f.config, f.logger, f.tracer, f.config.ReadAliasSuffix, f.config.UseReadWriteAliases)
	if err != nil {
		return nil, err
	}
	return spanstoremetrics.NewReaderDecorator(sr, f.metricsFactory), nil
}

// CreateSpanWriter implements storage.Factory
func (f *Factory) CreateSpanWriter() (spanstore.Writer, error) {
	return createSpanWriter(f.getClient, f.config, f.metricsFactory, f.logger, f.config.WriteAliasSuffix, f.config.UseReadWriteAliases)
}

// CreateDependencyReader implements storage.Factory
func (f *Factory) CreateDependencyReader() (dependencystore.Reader, error) {
	return createDependencyReader(f.getClient, f.config, f.logger)
}

func createSpanReader(
	clientFn func() es.Client,
	cfg *config.Configuration,
	logger *zap.Logger,
	tp trace.TracerProvider,
	readAliasSuffix string,
	useReadWriteAliases bool,
) (spanstore.Reader, error) {
	if cfg.UseILM && !cfg.UseReadWriteAliases {
		return nil, errors.New("--es.use-ilm must always be used in conjunction with --es.use-aliases to ensure ES writers and readers refer to the single index mapping")
	}
	return esSpanStore.NewSpanReader(esSpanStore.SpanReaderParams{
		Client:              clientFn,
		MaxDocCount:         cfg.MaxDocCount,
		MaxSpanAge:          cfg.MaxSpanAge,
		IndexPrefix:         cfg.Indices.IndexPrefix,
		SpanIndex:           cfg.Indices.Spans,
		ServiceIndex:        cfg.Indices.Services,
		TagDotReplacement:   cfg.Tags.DotReplacement,
		UseReadWriteAliases: useReadWriteAliases,
		ReadAliasSuffix:     readAliasSuffix,
		RemoteReadClusters:  cfg.RemoteReadClusters,
		Logger:              logger,
		Tracer:              tp.Tracer("esSpanStore.SpanReader"),
	}), nil
}

func createSpanWriter(
	clientFn func() es.Client,
	cfg *config.Configuration,
	mFactory metrics.Factory,
	logger *zap.Logger,
	writeAliasSuffix string,
	useReadWriteAliases bool,
) (spanstore.Writer, error) {
	var tags []string
	var err error
	if cfg.UseILM && !cfg.UseReadWriteAliases {
		return nil, errors.New("--es.use-ilm must always be used in conjunction with --es.use-aliases to ensure ES writers and readers refer to the single index mapping")
	}
	if tags, err = cfg.TagKeysAsFields(); err != nil {
		logger.Error("failed to get tag keys", zap.Error(err))
		return nil, err
	}

	writer := esSpanStore.NewSpanWriter(esSpanStore.SpanWriterParams{
		Client:              clientFn,
		IndexPrefix:         cfg.Indices.IndexPrefix,
		SpanIndex:           cfg.Indices.Spans,
		ServiceIndex:        cfg.Indices.Services,
		AllTagsAsFields:     cfg.Tags.AllAsFields,
		TagKeysAsFields:     tags,
		TagDotReplacement:   cfg.Tags.DotReplacement,
		UseReadWriteAliases: useReadWriteAliases,
		WriteAliasSuffix:    writeAliasSuffix,
		Logger:              logger,
		MetricsFactory:      mFactory,
		ServiceCacheTTL:     cfg.ServiceCacheTTL,
	})

	// Creating a template here no matter what is ilm. Creating template before creating policy will not give any error
	if cfg.CreateIndexTemplates {
		mappingBuilder := mappingBuilderFromConfig(cfg)
		spanMapping, serviceMapping, err := mappingBuilder.GetSpanServiceMappings()
		if err != nil {
			return nil, err
		}
		if err := writer.CreateTemplates(spanMapping, serviceMapping, cfg.Indices.IndexPrefix); err != nil {
			return nil, err
		}
	}
	if cfg.UseILM {
		err := writer.InitializePolicyManager()
		if err != nil {
			return nil, err
		}
	}
	return writer, nil
}

func (f *Factory) CreateSamplingStore(int /* maxBuckets */) (samplingstore.Store, error) {
	params := esSampleStore.Params{
		Client:                 f.getClient,
		Logger:                 f.logger,
		IndexPrefix:            f.config.Indices.IndexPrefix,
		IndexDateLayout:        f.config.Indices.Sampling.DateLayout,
		IndexRolloverFrequency: config.RolloverFrequencyAsNegativeDuration(f.config.Indices.Sampling.RolloverFrequency),
		Lookback:               f.config.AdaptiveSamplingLookback,
		MaxDocCount:            f.config.MaxDocCount,
	}
	store := esSampleStore.NewSamplingStore(params)

<<<<<<< HEAD
	if f.primaryConfig.CreateIndexTemplates {
		mappingBuilder := mappingBuilderFromConfig(f.primaryConfig)
=======
	if f.config.CreateIndexTemplates && !f.config.UseILM {
		mappingBuilder := mappingBuilderFromConfig(f.config)
>>>>>>> 6d4d7c48
		samplingMapping, err := mappingBuilder.GetSamplingMappings()
		if err != nil {
			return nil, err
		}
		if _, err := f.getClient().CreateTemplate(params.PrefixedIndexName()).Body(samplingMapping).Do(context.Background()); err != nil {
			return nil, fmt.Errorf("failed to create template: %w", err)
		}
	}
	if f.primaryConfig.UseILM {
		err := store.InitializePolicyManager()
		if err != nil {
			return nil, err
		}
	}
	return store, nil
}

func mappingBuilderFromConfig(cfg *config.Configuration) mappings.MappingBuilder {
	return mappings.MappingBuilder{
		TemplateBuilder: es.TextTemplateBuilder{},
		Indices:         cfg.Indices,
		EsVersion:       cfg.Version,
		UseILM:          cfg.UseILM,
		IsOpenSearch:    cfg.IsOpenSearch,
		ILMPolicyName:   ilm.DefaultIlmPolicy,
	}
}

func createDependencyReader(
	clientFn func() es.Client,
	cfg *config.Configuration,
	logger *zap.Logger,
) (dependencystore.Reader, error) {
	reader := esDepStore.NewDependencyStore(esDepStore.Params{
		Client:              clientFn,
		Logger:              logger,
		IndexPrefix:         cfg.Indices.IndexPrefix,
		IndexDateLayout:     cfg.Indices.Dependencies.DateLayout,
		MaxDocCount:         cfg.MaxDocCount,
		UseReadWriteAliases: cfg.UseReadWriteAliases,
	})
	return reader, nil
}

var _ io.Closer = (*Factory)(nil)

// Close closes the resources held by the factory
func (f *Factory) Close() error {
	var errs []error

	if f.pwdFileWatcher != nil {
		errs = append(errs, f.pwdFileWatcher.Close())
	}
	errs = append(errs, f.getClient().Close())

	return errors.Join(errs...)
}

func (f *Factory) onPasswordChange() {
	f.onClientPasswordChange(f.config, &f.client, f.metricsFactory)
}

func (f *Factory) onClientPasswordChange(cfg *config.Configuration, client *atomic.Pointer[es.Client], mf metrics.Factory) {
	newPassword, err := loadTokenFromFile(cfg.Authentication.BasicAuthentication.PasswordFilePath)
	if err != nil {
		f.logger.Error("failed to reload password for Elasticsearch client", zap.Error(err))
		return
	}
	f.logger.Sugar().Infof("loaded new password of length %d from file", len(newPassword))
	newCfg := *cfg // copy by value
	newCfg.Authentication.BasicAuthentication.Password = newPassword
	newCfg.Authentication.BasicAuthentication.PasswordFilePath = "" // avoid error that both are set

	newClient, err := f.newClientFn(&newCfg, f.logger, mf)
	if err != nil {
		f.logger.Error("failed to recreate Elasticsearch client with new password", zap.Error(err))
		return
	}
	if oldClient := *client.Swap(&newClient); oldClient != nil {
		if err := oldClient.Close(); err != nil {
			f.logger.Error("failed to close Elasticsearch client", zap.Error(err))
		}
	}
}

func (f *Factory) Purge(ctx context.Context) error {
	esClient := f.getClient()
	_, err := esClient.DeleteIndex("*").Do(ctx)
	return err
}

func loadTokenFromFile(path string) (string, error) {
	b, err := os.ReadFile(filepath.Clean(path))
	if err != nil {
		return "", err
	}
	return strings.TrimRight(string(b), "\r\n"), nil
}

func (f *Factory) InheritSettingsFrom(other storage.Factory) {
	if otherFactory, ok := other.(*Factory); ok {
		f.config.ApplyDefaults(otherFactory.config)
	}
}

func (f *Factory) IsArchiveCapable() bool {
	return f.Options.Config.namespace == archiveNamespace && f.Options.Config.Enabled
}<|MERGE_RESOLUTION|>--- conflicted
+++ resolved
@@ -285,13 +285,8 @@
 	}
 	store := esSampleStore.NewSamplingStore(params)
 
-<<<<<<< HEAD
-	if f.primaryConfig.CreateIndexTemplates {
-		mappingBuilder := mappingBuilderFromConfig(f.primaryConfig)
-=======
 	if f.config.CreateIndexTemplates && !f.config.UseILM {
 		mappingBuilder := mappingBuilderFromConfig(f.config)
->>>>>>> 6d4d7c48
 		samplingMapping, err := mappingBuilder.GetSamplingMappings()
 		if err != nil {
 			return nil, err
